"""This tests the CLI functionality of training and predicting a regression model on a single molecule.
"""

import pytest

from chemprop.cli.main import main
from chemprop.models.model import MPNN

pytestmark = pytest.mark.CLI


@pytest.fixture
def data_path(data_dir):
    return str(data_dir / "regression" / "mol.csv")


@pytest.fixture
def model_path(data_dir):
    return str(data_dir / "example_model_v2_regression_mol.pt")


def test_train_quick(monkeypatch, data_path):
    args = ["chemprop", "train", "-i", data_path, "--epochs", "1", "--num-workers", "0"]

    with monkeypatch.context() as m:
        m.setattr("sys.argv", args)
        main()


def test_predict_quick(monkeypatch, data_path, model_path):
    args = ["chemprop", "predict", "-i", data_path, "--model-path", model_path]

    with monkeypatch.context() as m:
        m.setattr("sys.argv", args)
        main()


def test_train_output_structure(monkeypatch, data_path, tmp_path):
    args = [
        "chemprop",
        "train",
        "-i",
        data_path,
        "--epochs",
        "1",
        "--num-workers",
        "0",
        "--save-dir",
        str(tmp_path),
        "--save-smiles-splits",
    ]

    with monkeypatch.context() as m:
        m.setattr("sys.argv", args)
        main()

<<<<<<< HEAD
    assert (tmp_path / "model_0" / "model.pt").exists()
    assert (tmp_path / "model_0" / "chkpts" / "last.ckpt").exists()
    assert (tmp_path / "model_0" / "tb_logs" / "lightning_logs" / "version_0").exists()
    assert (tmp_path / "model_0" / "train_smiles.csv").exists()
=======
    assert (tmp_path / "model.pt").exists()
    assert (tmp_path / "checkpoints" / "last.ckpt").exists()
    assert (tmp_path / "trainer_logs" / "version_0").exists()
    assert (tmp_path / "train_smiles.csv").exists()
>>>>>>> fc036fb9


def test_train_output_structure_cv_ensemble(monkeypatch, data_path, tmp_path):
    args = [
        "chemprop",
        "train",
        "-i",
        data_path,
        "--epochs",
        "1",
        "--num-workers",
        "0",
        "--save-dir",
        str(tmp_path),
        "--save-smiles-splits",
        "--split-type",
        "cv",
        "--num-folds",
        "3",
        "--ensemble-size",
        "2",
    ]

    with monkeypatch.context() as m:
        m.setattr("sys.argv", args)
        main()

<<<<<<< HEAD
    assert (tmp_path / "model_1" / "fold_2" / "model.pt").exists()
    assert (tmp_path / "model_1" / "fold_2" / "chkpts" / "last.ckpt").exists()
    assert (tmp_path / "model_1" / "fold_2" / "tb_logs" / "lightning_logs" / "version_0").exists()
    assert (tmp_path / "model_1" / "fold_2" / "train_smiles.csv").exists()
=======
    assert (tmp_path / "fold_2" / "model.pt").exists()
    assert (tmp_path / "fold_2" / "checkpoints" / "last.ckpt").exists()
    assert (tmp_path / "fold_2" / "trainer_logs" / "version_0").exists()
    assert (tmp_path / "fold_2" / "train_smiles.csv").exists()
>>>>>>> fc036fb9


def test_predict_output_structure(monkeypatch, data_path, model_path, tmp_path):
    args = [
        "chemprop",
        "predict",
        "-i",
        data_path,
        "--model-path",
        model_path,
        "--output",
        str(tmp_path / "preds.csv"),
    ]

    with monkeypatch.context() as m:
        m.setattr("sys.argv", args)
        main()

    assert (tmp_path / "preds.csv").exists()


def test_train_outputs(monkeypatch, data_path, tmp_path):
    args = [
        "chemprop",
        "train",
        "-i",
        data_path,
        "--epochs",
        "1",
        "--num-workers",
        "0",
        "--save-dir",
        str(tmp_path),
    ]

    with monkeypatch.context() as m:
        m.setattr("sys.argv", args)
        main()

<<<<<<< HEAD
    checkpoint_path = tmp_path / "model_0" / "chkpts" / "last.ckpt"
=======
    checkpoint_path = tmp_path / "checkpoints" / "last.ckpt"
>>>>>>> fc036fb9

    model = MPNN.load_from_checkpoint(checkpoint_path)<|MERGE_RESOLUTION|>--- conflicted
+++ resolved
@@ -54,17 +54,10 @@
         m.setattr("sys.argv", args)
         main()
 
-<<<<<<< HEAD
     assert (tmp_path / "model_0" / "model.pt").exists()
-    assert (tmp_path / "model_0" / "chkpts" / "last.ckpt").exists()
-    assert (tmp_path / "model_0" / "tb_logs" / "lightning_logs" / "version_0").exists()
+    assert (tmp_path / "model_0" / "checkpoints" / "last.ckpt").exists()
+    assert (tmp_path / "model_0" / "trainer_logs" / "version_0").exists()
     assert (tmp_path / "model_0" / "train_smiles.csv").exists()
-=======
-    assert (tmp_path / "model.pt").exists()
-    assert (tmp_path / "checkpoints" / "last.ckpt").exists()
-    assert (tmp_path / "trainer_logs" / "version_0").exists()
-    assert (tmp_path / "train_smiles.csv").exists()
->>>>>>> fc036fb9
 
 
 def test_train_output_structure_cv_ensemble(monkeypatch, data_path, tmp_path):
@@ -92,17 +85,10 @@
         m.setattr("sys.argv", args)
         main()
 
-<<<<<<< HEAD
     assert (tmp_path / "model_1" / "fold_2" / "model.pt").exists()
-    assert (tmp_path / "model_1" / "fold_2" / "chkpts" / "last.ckpt").exists()
-    assert (tmp_path / "model_1" / "fold_2" / "tb_logs" / "lightning_logs" / "version_0").exists()
+    assert (tmp_path / "model_1" / "fold_2" / "checkpoints" / "last.ckpt").exists()
+    assert (tmp_path / "model_1" / "fold_2" / "trainer_logs" / "version_0").exists()
     assert (tmp_path / "model_1" / "fold_2" / "train_smiles.csv").exists()
-=======
-    assert (tmp_path / "fold_2" / "model.pt").exists()
-    assert (tmp_path / "fold_2" / "checkpoints" / "last.ckpt").exists()
-    assert (tmp_path / "fold_2" / "trainer_logs" / "version_0").exists()
-    assert (tmp_path / "fold_2" / "train_smiles.csv").exists()
->>>>>>> fc036fb9
 
 
 def test_predict_output_structure(monkeypatch, data_path, model_path, tmp_path):
@@ -142,10 +128,6 @@
         m.setattr("sys.argv", args)
         main()
 
-<<<<<<< HEAD
-    checkpoint_path = tmp_path / "model_0" / "chkpts" / "last.ckpt"
-=======
-    checkpoint_path = tmp_path / "checkpoints" / "last.ckpt"
->>>>>>> fc036fb9
+    checkpoint_path = tmp_path / "model_0" / "checkpoints" / "last.ckpt"
 
     model = MPNN.load_from_checkpoint(checkpoint_path)