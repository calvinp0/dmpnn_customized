from typing import Any, Type

from chemprop.v2.nn import loss
from chemprop.v2.models.modules import readout

__all__ = ["pop_attr"]


def pop_attr(o: object, attr: str, *args) -> Any | None:
    """like ``pop()`` but for attribute maps"""
    match len(args):
        case 0:
            return _pop_attr(o, attr)
        case 1:
            return _pop_attr_d(o, attr, args[0])
        case _:
            raise TypeError(f"Expected at most 2 arguments! got: {len(args)}")


def _pop_attr(o: object, attr: str) -> Any:
    val = getattr(o, attr)
    delattr(o, attr)

    return val


def _pop_attr_d(o: object, attr: str, default: Any | None = None) -> Any | None:
    try:
        val = getattr(o, attr)
        delattr(o, attr)
    except AttributeError:
        val = default

    return val


def validate_loss_function(
    readout_ffn: Type[readout.ReadoutFFNBase], criterion: Type[loss.LossFunction]
):
    match readout_ffn:
        case readout.RegressionFFN:
            if criterion not in (loss.MSELoss, loss.BoundedMSELoss):
                raise ValueError(f"Expected a regression loss function! got: {criterion.__name__}")
        case readout.MveFFN:
            if criterion is not loss.MVELoss:
                raise ValueError(f"Expected a MVE loss function! got: {criterion.__name__}")
        case readout.EvidentialFFN:
            if criterion is not loss.EvidentialLoss:
                raise ValueError(f"Expected an evidential loss function! got: {criterion.__name__}")
        case readout.BinaryClassificationFFN:
            if criterion not in (loss.BCELoss, loss.BinaryMCCLoss):
                raise ValueError(
                    f"Expected a binary classification loss function! got: {criterion.__name__}"
                )
        case readout.BinaryDirichletFFN:
            if loss is not loss.BinaryDirichletLoss:
                raise ValueError(
                    f"Expected a binary Dirichlet loss function! got: {criterion.__name__}"
                )
        case readout.MulticlassClassificationFFN:
            if loss not in (loss.CrossEntropyLoss, loss.MulticlassMCCLoss):
                raise ValueError(
                    f"Expected a multiclass classification loss function! got: {criterion.__name__}"
                )
        case readout.MulticlassDirichletFFN:
            if loss is not loss.MulticlassDirichletLoss:
                raise ValueError(
                    f"Expected a multiclass Dirichlet loss function! got: {criterion.__name__}"
                )
        case readout.SpectralFFN:
            if loss not in (loss.SIDLoss, loss.WassersteinLoss):
                raise ValueError(f"Expected a spectral loss function! got: {criterion.__name__}")
        case _:
            raise ValueError(
                f"Unknown readout function! got: {readout_ffn}. "
                f"Expected one of: {tuple(readout.ReadoutRegistry.values())}"
<<<<<<< HEAD
            )
=======
            )


def column_str_to_int(columns: list, header: list) -> list:
    if columns is None:
        return None
    if all(isinstance(col, str) for col in columns):
        columns = [i for i, name in enumerate(header) if name in columns]
    if not all(isinstance(col, int) for col in columns):
        raise ValueError("header and columns do not match")
    return columns
>>>>>>> 523fa860
<|MERGE_RESOLUTION|>--- conflicted
+++ resolved
@@ -1,7 +1,7 @@
 from typing import Any, Type
 
 from chemprop.v2.nn import loss
-from chemprop.v2.models.modules import readout
+from chemprop.v2.nn import readout
 
 __all__ = ["pop_attr"]
 
@@ -74,18 +74,4 @@
             raise ValueError(
                 f"Unknown readout function! got: {readout_ffn}. "
                 f"Expected one of: {tuple(readout.ReadoutRegistry.values())}"
-<<<<<<< HEAD
-            )
-=======
-            )
-
-
-def column_str_to_int(columns: list, header: list) -> list:
-    if columns is None:
-        return None
-    if all(isinstance(col, str) for col in columns):
-        columns = [i for i, name in enumerate(header) if name in columns]
-    if not all(isinstance(col, int) for col in columns):
-        raise ValueError("header and columns do not match")
-    return columns
->>>>>>> 523fa860
+            )