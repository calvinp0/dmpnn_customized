from __future__ import annotations

from os import PathLike
from typing import Any, Dict, Iterable, Union
from sklearn.preprocessing import StandardScaler

from lightning import pytorch as pl
import torch
from torch import nn, Tensor, optim

from chemprop.data import TrainingBatch, BatchMolGraph
from chemprop.nn.metrics import Metric, MetricRegistry
from chemprop.nn.utils import OutputTransform
from chemprop.nn import MessagePassing, Aggregation, Predictor, LossFunction
from chemprop.schedulers import NoamLR


class MPNN(pl.LightningModule):
    r"""An :class:`MPNN` is a sequence of message passing layers, an aggregation routine, and a
    predictor routine.

    The first two modules calculate learned fingerprints from an input molecule
    reaction graph, and the final module takes these learned fingerprints as input to calculate a
    final prediction. I.e., the following operation:

    .. math::
        \mathtt{MPNN}(\mathcal{G}) =
            \mathtt{predictor}(\mathtt{agg}(\mathtt{message\_passing}(\mathcal{G})))

    The full model is trained end-to-end.

    Parameters
    ----------
    message_passing : MessagePassing
        the message passing block to use to calculate learned fingerprints
    agg : Aggregation
        the aggregation operation to use during molecule-level predictor
    predictor : Predictor
        the function to use to calculate the final prediction
    batch_norm : bool, default=True
        if `True`, apply batch normalization to the output of the aggregation operation
    metrics : Iterable[Metric] | None, default=None
        the metrics to use to evaluate the model during training and evaluation
    w_t : Tensor | None, default=None
        the weights to use for each task during training. If `None`, use uniform weights
    warmup_epochs : int, default=2
        the number of epochs to use for the learning rate warmup
    init_lr : int, default=1e-4
        the initial learning rate
    max_lr : float, default=1e-3
        the maximum learning rate
    final_lr : float, default=1e-4
        the final learning rate

    Raises
    ------
    ValueError
        if the output dimension of the message passing block does not match the input dimension of
        the predictor function
    """

    def __init__(
        self,
        message_passing: MessagePassing,
        agg: Aggregation,
        predictor: Predictor,
        input_transform: InputTransform,
        output_transform: OutputTransform,
        batch_norm: bool = True,
        metrics: Iterable[Metric] | None = None,
        w_t: Tensor | None = None,
        warmup_epochs: int = 2,
        init_lr: float = 1e-4,
        max_lr: float = 1e-3,
        final_lr: float = 1e-4,
    ):
        super().__init__()

        self.save_hyperparameters(ignore=["message_passing", "agg", "predictor"])
        self.hparams.update(
            {
                "message_passing": message_passing.hparams,
                "agg": agg.hparams,
                "predictor": predictor.hparams,
            }
        )

        self.message_passing = message_passing
        self.agg = agg
        self.bn = nn.BatchNorm1d(self.message_passing.output_dim) if batch_norm else nn.Identity()
        self.predictor = predictor
        self.input_transform = input_transform
        self.output_transform = output_transform

        self.metrics = (
            [*metrics, self.criterion]
            if metrics
            else [self.predictor._default_metric, self.criterion]
        )
        w_t = torch.ones(self.n_tasks) if w_t is None else torch.tensor(w_t)
        self.w_t = nn.Parameter(w_t.unsqueeze(0), False)

        self.warmup_epochs = warmup_epochs
        self.init_lr = init_lr
        self.max_lr = max_lr
        self.final_lr = final_lr

    @property
    def output_dim(self) -> int:
        return self.predictor.output_dim

    @property
    def n_tasks(self) -> int:
        return self.predictor.n_tasks

    @property
    def n_targets(self) -> int:
        return self.predictor.n_targets

    @property
    def criterion(self) -> LossFunction:
        return self.predictor.criterion

    def fingerprint(
        self, bmg: BatchMolGraph, V_d: Tensor | None = None, X_d: Tensor | None = None
    ) -> Tensor:
        """the learned fingerprints for the input molecules"""
        H_v = self.message_passing(bmg, V_d)
        H = self.agg(H_v, bmg.batch)
        H = self.bn(H)

        return H if X_d is None else torch.cat((H, X_d), 1)

    def encoding(
        self, bmg: BatchMolGraph, V_d: Tensor | None = None, X_d: Tensor | None = None
    ) -> Tensor:
        """the final hidden representations for the input molecules"""
        return self.predictor[:-1](self.fingerprint(bmg, V_d, X_d))

    def forward(
        self, bmg: BatchMolGraph, V_d: Tensor | None = None, X_d: Tensor | None = None
    ) -> Tensor:
        """Generate predictions for the input molecules/reactions"""
        return self.predictor(self.fingerprint(bmg, V_d, X_d))

    def training_step(self, batch: TrainingBatch, batch_idx):
        bmg, V_d, X_d, targets, w_s, lt_mask, gt_mask = batch

        mask = targets.isfinite()
        targets = targets.nan_to_num(nan=0.0)

        Z = self.fingerprint(bmg, V_d, X_d)
        preds = self.predictor.train_step(Z)
        l = self.criterion(preds, targets, mask, w_s, self.w_t, lt_mask, gt_mask)

        self.log("train_loss", l, prog_bar=True)

        return l

    def validation_step(self, batch: TrainingBatch, batch_idx: int = 0):
        losses = self._evaluate_batch(batch)
        metric2loss = {f"val/{m.alias}": l for m, l in zip(self.metrics, losses)}

        self.log_dict(metric2loss, batch_size=len(batch[0]))
        self.log("val_loss", losses[0], batch_size=len(batch[0]), prog_bar=True)

    def test_step(self, batch: TrainingBatch, batch_idx: int = 0):
        losses = self._evaluate_batch(batch, test=True)
        metric2loss = {f"test/{m.alias}": l for m, l in zip(self.metrics, losses)}

        self.log_dict(metric2loss, batch_size=len(batch[0]))

    def _evaluate_batch(self, batch, test=False) -> list[Tensor]:
        bmg, V_d, X_d, targets, _, lt_mask, gt_mask = batch

        mask = targets.isfinite()
        targets = targets.nan_to_num(nan=0.0)
        preds = self(bmg, V_d, X_d)

        if test:
            preds = self.output_transform(preds)

        return [
            metric(preds, targets, mask, None, None, lt_mask, gt_mask)
            for metric in self.metrics[:-1]
        ]

    def predict_step(self, batch: TrainingBatch, batch_idx: int, dataloader_idx: int = 0) -> Tensor:
        """Return the predictions of the input batch

        Parameters
        ----------
        batch : TrainingBatch
            the input batch

        Returns
        -------
        Tensor
            a tensor of varying shape depending on the task type:

            * regression/binary classification: ``n x (t * s)``, where ``n`` is the number of input
            molecules/reactions, ``t`` is the number of tasks, and ``s`` is the number of targets
            per task. The final dimension is flattened, so that the targets for each task are
            grouped. I.e., the first ``t`` elements are the first target for each task, the second
            ``t`` elements the second target, etc.
            * multiclass classification: ``n x t x c``, where ``c`` is the number of classes
        """
        bmg, X_vd, X_d, *_ = batch

        return self(bmg, X_vd, X_d)

    def configure_optimizers(self):
        opt = optim.Adam(self.parameters(), self.init_lr)

        lr_sched = NoamLR(
            opt,
            self.warmup_epochs,
            self.trainer.max_epochs,
            self.trainer.estimated_stepping_batches // self.trainer.max_epochs,
            self.init_lr,
            self.max_lr,
            self.final_lr,
        )
        lr_sched_config = {
            "scheduler": lr_sched,
            "interval": "step" if isinstance(lr_sched, NoamLR) else "batch",
        }

        return {"optimizer": opt, "lr_scheduler": lr_sched_config}
    
    def on_save_checkpoint(self, checkpoint: Dict[str, Any]) -> None:
        checkpoint["input_scalers"] = self.input_transform.input_scalers
        checkpoint["output_scaler"] = self.output_transform.output_scaler

    def on_load_checkpoint(self, checkpoint: Dict[str, Any]) -> None:
        self.input_scalers = InputTransform(checkpoint["input_scalers"])
        self.output_transform = OutputTransform(checkpoint["output_scaler"])

    @classmethod
    def load_submodules(cls, checkpoint_path, **kwargs):
        hparams = torch.load(checkpoint_path)["hyper_parameters"]

        kwargs |= {
            key: hparams[key].pop("cls")(**hparams[key])
            for key in ("message_passing", "agg", "predictor")
            if key not in kwargs
        }
        return kwargs

    @classmethod
    def load_from_checkpoint(
        cls, checkpoint_path, map_location=None, hparams_file=None, strict=True, **kwargs
    ) -> MPNN:
        kwargs = cls.load_submodules(checkpoint_path, **kwargs)
        return super().load_from_checkpoint(
            checkpoint_path, map_location, hparams_file, strict, **kwargs
        )

    @classmethod
    def load_from_file(cls, model_path, map_location=None, strict=True) -> MPNN:
        d = torch.load(model_path, map_location=map_location)

        try:
            hparams = d["hyper_parameters"]
            state_dict = d["state_dict"]
        except KeyError:
            raise KeyError(f"Could not find hyper parameters and/or state dict in {model_path}. ")

        for key in ["message_passing", "agg", "predictor"]:
            hparam_kwargs = hparams[key]
            hparam_cls = hparam_kwargs.pop("cls")
            hparams[key] = hparam_cls(**hparam_kwargs)

        model = cls(**hparams)
        model.load_state_dict(state_dict, strict=strict)
        
        model.input_scalers = InputTransform(d["input_scalers"])
        model.output_transform = OutputTransform(d["output_scaler"])

        return model


class InputTransform:

    def __init__(self, input_scalers: dict[str, StandardScaler] | None = None):
        self.input_scalers = input_scalers

    def __call__(self, dataset):
        KEYS = {"X_d", "V_f", "E_f", "V_d"}

<<<<<<< HEAD
        for key in KEYS:
            scaler = self.input_scalers.get(key, None) if self.input_scalers else None
            if scaler is not None:
                dataset.normalize_inputs(key, scaler)
=======
        return model
>>>>>>> 4c18d2ea
<|MERGE_RESOLUTION|>--- conflicted
+++ resolved
@@ -288,11 +288,7 @@
     def __call__(self, dataset):
         KEYS = {"X_d", "V_f", "E_f", "V_d"}
 
-<<<<<<< HEAD
         for key in KEYS:
             scaler = self.input_scalers.get(key, None) if self.input_scalers else None
             if scaler is not None:
-                dataset.normalize_inputs(key, scaler)
-=======
-        return model
->>>>>>> 4c18d2ea
+                dataset.normalize_inputs(key, scaler)