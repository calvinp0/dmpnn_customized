--- conflicted
+++ resolved
@@ -147,74 +147,47 @@
 class BinaryAUROCMetric(Metric):
     minimize = False
 
-<<<<<<< HEAD
-=======
+    def forward(self, preds: Tensor, targets: Tensor, mask: Tensor, *args, **kwargs):
+        return self._calc_unreduced_loss(preds, targets, mask)
+
+    def _calc_unreduced_loss(self, preds, targets, mask, *args) -> Tensor:
+        return F.auroc(preds[mask], targets[mask].long(), task="binary")
+
+
+@MetricRegistry.register("prc")
+class BinaryAUPRCMetric(Metric):
+    minimize = False
+
+    def forward(self, preds: Tensor, targets: Tensor, *args, **kwargs):
+        p, r, _ = F.precision_recall_curve(preds, targets.long(), task="binary")
+        return auc(r, p)
+
+
+@MetricRegistry.register("accuracy")
+class AccuracyMetric(Metric, ThresholdedMixin):
+    minimize = False
+
     def __init__(self, task: str, **kwargs):
         super().__init__(**kwargs)
         self.task = task
 
->>>>>>> 7fa1ab88
-    def forward(self, preds: Tensor, targets: Tensor, mask: Tensor, *args, **kwargs):
-        return self._calc_unreduced_loss(preds, targets, mask)
-
-    def _calc_unreduced_loss(self, preds, targets, mask, *args) -> Tensor:
-<<<<<<< HEAD
-        return F.auroc(preds[mask], targets[mask].long(), task="binary")
-=======
-        return F.auroc(preds[mask], targets[mask].long(), task=self.task)
+    def forward(self, preds: Tensor, targets: Tensor, mask: Tensor, *args, **kwargs):
+        return F.accuracy(
+            preds[mask], targets[mask].long(), threshold=self.threshold, task=self.task
+        )
 
     def extra_repr(self) -> str:
         return f"task='{self.task}'"
->>>>>>> 7fa1ab88
-
-
-@MetricRegistry.register("prc")
-class BinaryAUPRCMetric(Metric):
+
+
+@MetricRegistry.register("f1")
+class F1Metric(Metric, ThresholdedMixin):
     minimize = False
 
     def __init__(self, task: str, **kwargs):
         super().__init__(**kwargs)
         self.task = task
 
-    def forward(self, preds: Tensor, targets: Tensor, *args, **kwargs):
-<<<<<<< HEAD
-        p, r, _ = F.precision_recall_curve(preds, targets.long(), task="binary")
-
-        return torch.trapz(p, r) * -1
-=======
-        p, r, _ = F.precision_recall_curve(preds, targets.long(), task=self.task)
-        return auc(r, p)
-
-    def extra_repr(self) -> str:
-        return f"task='{self.task}'"
->>>>>>> 7fa1ab88
-
-
-@MetricRegistry.register("accuracy")
-class AccuracyMetric(Metric, ThresholdedMixin):
-    minimize = False
-
-    def __init__(self, task: str, **kwargs):
-        super().__init__(**kwargs)
-        self.task = task
-
-    def forward(self, preds: Tensor, targets: Tensor, mask: Tensor, *args, **kwargs):
-        return F.accuracy(
-            preds[mask], targets[mask].long(), threshold=self.threshold, task=self.task
-        )
-
-    def extra_repr(self) -> str:
-        return f"task='{self.task}'"
-
-
-@MetricRegistry.register("f1")
-class F1Metric(Metric, ThresholdedMixin):
-    minimize = False
-
-    def __init__(self, task: str, **kwargs):
-        super().__init__(**kwargs)
-        self.task = task
-
     def forward(self, preds: Tensor, targets: Tensor, mask: Tensor, *args, **kwargs):
         return F.f1_score(
             preds[mask], targets[mask].long(), threshold=self.threshold, task=self.task
